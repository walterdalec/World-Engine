import React from "react";
import { rng } from "../core/services/random";
import { createRoot } from "react-dom/client";
import "../index.css";
import { MainMenu, WorldSetupScreen, VersionDisplay } from "../features/ui";
import { CharacterLibrary, CharacterCreate, NameGenerator, ClassicCharacterCreator } from "../features/characters";
import { SpellGenerator, SpellAssignment } from "../features/spells";
import { HealingSystem, BrigandineHexBattle } from "../features/battle";
import { WorldMapEngine, EnhancedWorldMap, SimpleWorldMap, ProceduralDevTools } from "../features/world";
import { IntegratedCampaign } from "../features/strategy";
import EncountersTestPage from "../features/world/encounters/EncountersTestPage";
import { SimplePortraitTest } from "../features/portraits";
import { CombatUIDemo } from "../pages/CombatUIDemo";
import { EngineApp } from "./EngineApp";
import { storage } from "../core/services/storage";
import type { Engine } from "../engine.d";
import { DEFAULT_WORLDS } from "../core/config";

// Character type definition
type Character = {
  name: string;
  gender: string;
  species: string;
  archetype: string;
  background: string;
  stats: Record<string, number>;
  traits: string[];
  portraitUrl?: string;
  mode: "POINT_BUY" | "ROLL";
};

// Simple seed generator (base36 timestamp + random)
function _randomSeed(): string {
  const t = Date.now().toString(36);
  const r = rng.next().toString(36).slice(2, 8);
  return `${t}-${r}`;
}

function App() {
<<<<<<< HEAD
  const [step, setStep] = React.useState<"menu" | "world" | "party" | "namegen" | "spellgen" | "spellassign" | "healing" | "worldmap" | "enhancedmap" | "simplemap" | "charactercreate" | "classiccharacter" | "portraittest" | "battlesystem" | "battle" | "minimalBattle" | "brigandineHex" | "autoupdater" | "combat-ui-demo" | "procedural" | "encounters" | "integrated-campaign" | "engine-test">("menu");
=======
  const [step, setStep] = React.useState<"menu" | "world" | "party" | "namegen" | "spellgen" | "spellassign" | "healing" | "worldmap" | "enhancedmap" | "simplemap" | "charactercreate" | "classiccharacter" | "portraittest" | "brigandineHex" | "autoupdater" | "combat-ui-demo" | "procedural" | "encounters">("menu");
>>>>>>> d1ffe327
  const [party, setParty] = React.useState<Character[]>([]);
  const [currentCampaign, setCurrentCampaign] = React.useState<any>(null);
  const [, forceUpdate] = React.useReducer((x: number) => x + 1, 0); // Force re-render hook

  // Initialize app and setup periodic saves
  React.useEffect(() => {
    // Check for crash recovery on startup
    const emergencySave = storage.session.getItem('world-engine-emergency-save');
    if (emergencySave) {
      try {
        const campaign = JSON.parse(emergencySave);
        console.log('Found emergency save, attempting recovery...');

        const campaigns = JSON.parse(storage.local.getItem('world-engine-campaigns') || '[]');
        const existing = campaigns.findIndex((c: any) => c.id === campaign.id);

        if (existing >= 0) {
          campaigns[existing] = campaign;
        } else {
          campaigns.push(campaign);
        }

        storage.local.setItem('world-engine-campaigns', JSON.stringify(campaigns));
        storage.session.removeItem('world-engine-emergency-save');

        alert('Emergency save recovered from previous session!');
      } catch (error) {
        console.error('Failed to recover emergency save:', error);
      }
    }

    // Setup periodic backup (every 5 minutes)
    const backupInterval = setInterval(() => {
      try {
        const campaigns = JSON.parse(storage.local.getItem('world-engine-campaigns') || '[]');
        if (campaigns.length > 0) {
          storage.session.setItem('world-engine-campaigns-session', JSON.stringify(campaigns));
          console.log('Periodic session backup completed');
        }
      } catch (error) {
        console.error('Periodic backup failed:', error);
      }
    }, 5 * 60 * 1000); // 5 minutes

    // Cleanup interval on unmount
    return () => clearInterval(backupInterval);
  }, []);

  // Enhanced Campaign management functions with multiple backup layers
  const saveCampaign = (campaign: any) => {
    try {
      const timestamp = new Date().toISOString();
      const campaigns = JSON.parse(storage.local.getItem('world-engine-campaigns') || '[]');
      const existing = campaigns.findIndex((c: any) => c.id === campaign.id);

      const updatedCampaign = {
        ...campaign,
        lastPlayed: timestamp,
        saveVersion: '2.0',
        ...(existing < 0 && { createdAt: timestamp })
      };

      if (existing >= 0) {
        campaigns[existing] = updatedCampaign;
      } else {
        campaigns.push(updatedCampaign);
      }

      // Multi-layer backup system
      // Layer 1: Primary localStorage
      storage.local.setItem('world-engine-campaigns', JSON.stringify(campaigns));

      // Layer 2: Backup localStorage with timestamp
      storage.local.setItem('world-engine-campaigns-backup', JSON.stringify({
        campaigns,
        backupTime: timestamp,
        version: '2.0'
      }));

      // Layer 3: SessionStorage for crash recovery
      storage.session.setItem('world-engine-campaigns-session', JSON.stringify(campaigns));

      // Layer 4: Individual campaign backup
      storage.local.setItem(`world-engine-campaign-${campaign.id}`, JSON.stringify(updatedCampaign));

      // Layer 5: Automatic download backup every 10 saves
      const saveCount = parseInt(storage.local.getItem('world-engine-save-count') || '0') + 1;
      storage.local.setItem('world-engine-save-count', saveCount.toString());

      if (saveCount % 10 === 0) {
        downloadCampaignBackup(campaigns, `auto-backup-${saveCount}`);
      }

      console.log(`Campaign saved with ${campaigns.length} total campaigns (save #${saveCount})`);
    } catch (error) {
      console.error('Error saving campaign:', error);
      // Attempt emergency save to sessionStorage
      try {
        storage.session.setItem('world-engine-emergency-save', JSON.stringify(campaign));
        alert('Primary save failed, but emergency backup created. Please export your campaign manually.');
      } catch (emergencyError) {
        console.error('Emergency save also failed:', emergencyError);
        alert('Critical: All save attempts failed. Please export your campaign data immediately.');
      }
    }
  };

  // Campaign recovery functions
  const _recoverCampaigns = () => {
    try {
      // Try primary storage first
      let campaigns = JSON.parse(storage.local.getItem('world-engine-campaigns') || '[]');

      if (campaigns.length === 0) {
        // Try backup storage
        const backup = JSON.parse(storage.local.getItem('world-engine-campaigns-backup') || '{}');
        if (backup.campaigns && backup.campaigns.length > 0) {
          campaigns = backup.campaigns;
          storage.local.setItem('world-engine-campaigns', JSON.stringify(campaigns));
          console.log('Recovered campaigns from backup storage');
        }
      }

      if (campaigns.length === 0) {
        // Try session storage
        const sessionCampaigns = JSON.parse(storage.session.getItem('world-engine-campaigns-session') || '[]');
        if (sessionCampaigns.length > 0) {
          campaigns = sessionCampaigns;
          storage.local.setItem('world-engine-campaigns', JSON.stringify(campaigns));
          console.log('Recovered campaigns from session storage');
        }
      }

      return campaigns;
    } catch (error) {
      console.error('Error recovering campaigns:', error);
      return [];
    }
  };

  // Export/Import functions
  const downloadCampaignBackup = (campaigns: any[], filename = 'world-engine-campaigns-backup') => {
    try {
      const backup = {
        campaigns,
        exportDate: new Date().toISOString(),
        version: '2.0',
        worldEngineVersion: 'v1.0.0'
      };

      const dataStr = JSON.stringify(backup, null, 2);
      const dataBlob = new Blob([dataStr], { type: 'application/json' });
      const url = URL.createObjectURL(dataBlob);

      const link = document.createElement('a');
      link.href = url;
      link.download = `${filename}-${new Date().toISOString().split('T')[0]}.json`;
      document.body.appendChild(link);
      link.click();
      document.body.removeChild(link);

      URL.revokeObjectURL(url);
      console.log('Campaign backup downloaded');
    } catch (error) {
      console.error('Error downloading backup:', error);
    }
  };

  const _importCampaignBackup = (file: File) => {
    return new Promise((resolve, reject) => {
      const reader = new FileReader();
      reader.onload = (e) => {
        try {
          const backup = JSON.parse(e.target?.result as string);
          if (backup.campaigns && Array.isArray(backup.campaigns)) {
            storage.local.setItem('world-engine-campaigns', JSON.stringify(backup.campaigns));
            storage.local.setItem('world-engine-campaigns-backup', JSON.stringify(backup));
            console.log(`Imported ${backup.campaigns.length} campaigns`);
            resolve(backup.campaigns);
          } else {
            reject(new Error('Invalid backup file format'));
          }
        } catch (error) {
          reject(error);
        }
      };
      reader.readAsText(file);
    });
  };

  const handleNewCampaign = () => {
    // Create a new campaign ID
    const newCampaign = {
      id: `campaign-${Date.now()}`,
      name: `Campaign ${Date.now().toString().slice(-4)}`,
      worldPreset: '',
      seed: '',
      characters: []
    };
    setCurrentCampaign(newCampaign);
    setStep("world");
  };

  const handleLoadCampaign = (campaign: any) => {
    setCurrentCampaign(campaign);
    // Restore campaign settings to engine
    if (campaign.worldPreset) {
      eng.applyPresetByName?.(campaign.worldPreset);
    }
    if (campaign.seed) {
      eng.setSeed?.(campaign.seed);
    }
    setStep("worldmap"); // Go directly to the game world for existing campaigns
  };

  const handleNameGenerator = () => {
    // Standalone name generator tool
    setStep("namegen");
  };

  const handleSpellGenerator = () => {
    // Standalone spell generator tool
    setStep("spellgen");
  };

  const handleSpellAssignment = () => {
    // Spell assignment tool
    setStep("spellassign");
  };

  const handleHealingSystem = () => {
    // Standalone healing system
    setStep("healing");
  };

  const handleCharacterCreate = () => {
    // Standalone character creator
    setStep("charactercreate");
  };

  const handleClassicCharacterCreate = () => {
    // Classic M&M-style character creator
    setStep("classiccharacter");
  };

  const handlePortraitTest = () => {
    // Portrait test page
    setStep("portraittest");
  };

  const handleAutoUpdater = () => {
    // Auto-updater test page
    setStep("autoupdater");
  };

  const handleBrigandineHex = () => {
    // Brigandine-style hex battle (primary battle system)
    setStep("brigandineHex");
  };

  const handleEnhancedMap = () => {
    // Enhanced strategic world map
    setStep("enhancedmap");
  };

  const handleSimpleMap = () => {
    // Simple exploration world map
    setStep("simplemap");
  };

  const handleCombatUIDemo = () => {
    // Combat UI demonstration with mock data
    setStep("combat-ui-demo");
  };

  const handleProcedural = () => {
    // Procedural generation dev tools
    setStep("procedural");
  };

  const handleEncounters = () => {
    // Encounters system test page
    setStep("encounters");
  };

  const handleIntegratedCampaign = () => {
    // Integrated campaign mode - all systems working together
    setStep("integrated-campaign");
  };

  const handleEngineTest = () => {
    // Canvas 01: New engine skeleton test
    setStep("engine-test");
  };

  // fake engine stub for now
  // Engine stub - will be replaced with real engine
  const eng: Engine = {
    state: {
      meta: {
        seed: (typeof window !== 'undefined') ? storage.local.getItem('world-seed') || undefined : undefined,
        presets: {
          list: [],
          loaded: (typeof window !== 'undefined') ? (storage.local.getItem('world-preset') || undefined) as any : undefined,
        },
      },
    },
    applyPresetByName: (name: string) => {
      console.log("applyPresetByName", name);
      // Use a proper state update instead of direct mutation
      eng.state = {
        ...eng.state,
        meta: {
          ...eng.state.meta,
          presets: {
            ...eng.state.meta.presets,
            loaded: name
          }
        }
      };
      try { storage.local.setItem('world-preset', name); } catch { }
      forceUpdate(); // Force React to re-render when preset changes
    },
    setSeed: (seed: string) => {
      console.log("setSeed", seed);
      eng.state = {
        ...eng.state,
        meta: {
          ...eng.state.meta,
          seed,
        },
      };
      try { storage.local.setItem('world-seed', seed); } catch { }
      forceUpdate();
    },
    loadWorldPresets: async function () {
      console.log("loadWorldPresets called");
      // Use a relative path so it works in static hosting and subpaths without relying on process.env at runtime
      const url = `worlds.json`;
      try {
        console.log("Fetching", url, "...");
        const res = await fetch(url, { cache: "no-store" });
        console.log("Fetch response:", res.status, res.statusText);
        if (!res.ok) throw new Error(`HTTP ${res.status}`);
        const data = await res.json();
        console.log("Raw JSON data:", data);
        const list = (data && Array.isArray(data.list)) ? data.list : [];
        eng.state = {
          ...eng.state,
          meta: {
            ...eng.state.meta,
            presets: {
              list,
              loaded: eng.state.meta.presets.loaded
            }
          }
        };
        console.log("World presets loaded:", list.map((w: any) => w.name));
        forceUpdate();
      } catch (error) {
        console.error("Failed to load world presets from", url, ":", error);
        // Fallback to built-in defaults so UI still works offline
        eng.state = {
          ...eng.state,
          meta: {
            ...eng.state.meta,
            presets: {
              list: DEFAULT_WORLDS,
              loaded: eng.state.meta.presets.loaded
            }
          }
        };
        console.warn("Using DEFAULT_WORLDS fallback (", DEFAULT_WORLDS.length, ")");
        forceUpdate();
      }
    },
  };

  return (
    <>
      <VersionDisplay />
      {step === "menu" && (
        <MainMenu
          onNewCampaign={handleNewCampaign}
          onLoadCampaign={handleLoadCampaign}
          onNameGenerator={handleNameGenerator}
          onSpellGenerator={handleSpellGenerator}
          onSpellAssignment={handleSpellAssignment}
          onHealingSystem={handleHealingSystem}
          onCharacterCreate={handleCharacterCreate}
          onClassicCharacterCreate={handleClassicCharacterCreate}
          onPortraitTest={handlePortraitTest}
          onAutoUpdater={handleAutoUpdater}
          onBrigandineHex={handleBrigandineHex}
          onEnhancedMap={handleEnhancedMap}
          onSimpleMap={handleSimpleMap}
          onCombatUIDemo={handleCombatUIDemo}
          onProcedural={handleProcedural}
          onEncounters={handleEncounters}
          onIntegratedCampaign={handleIntegratedCampaign}
          onEngineTest={handleEngineTest}
        />
      )}
      {step === "world" && (
        <WorldSetupScreen
          eng={eng}
          onNext={() => {
            // Save campaign settings when proceeding from world setup
            if (currentCampaign) {
              const updatedCampaign = {
                ...currentCampaign,
                worldPreset: eng?.state?.meta?.presets?.loaded || '',
                seed: eng?.state?.meta?.seed || ''
              };
              setCurrentCampaign(updatedCampaign);
              saveCampaign(updatedCampaign);
            }
            setStep("party");
          }}
        />
      )}
      {step === "party" && (
        <CharacterLibrary
          eng={eng}
          party={party}
          setParty={setParty}
          onStart={() => setStep("worldmap")}
          onCreateNew={() => setStep("worldmap")}
        />
      )}
      {step === "namegen" && (
        <NameGenerator onBack={() => setStep("menu")} />
      )}
      {step === "spellgen" && (
        <SpellGenerator onBack={() => setStep("menu")} />
      )}
      {step === "spellassign" && (
        <SpellAssignment onBack={() => setStep("menu")} />
      )}
      {step === "healing" && (
        <HealingSystem onBack={() => setStep("menu")} />
      )}
      {step === "worldmap" && (
        <WorldMapEngine
          seedStr={eng?.state?.meta?.seed}
          onBack={() => setStep("menu")}
        />
      )}
      {step === "charactercreate" && (
        <div style={{ position: 'relative' }}>
          <button
            onClick={() => setStep("menu")}
            style={{
              position: 'absolute',
              top: '20px',
              left: '20px',
              zIndex: 1000,
              background: '#374151',
              color: '#f8fafc',
              border: 'none',
              borderRadius: '8px',
              padding: '10px 15px',
              cursor: 'pointer',
              fontSize: '14px',
              fontWeight: 'bold'
            }}
          >
            Back to Menu
          </button>
          <CharacterCreate
            onBack={() => setStep("menu")}
            onDone={() => setStep("menu")}
          />
        </div>
      )}
      {step === "classiccharacter" && (
        <ClassicCharacterCreator
          onCharacterCreated={(character) => {
            console.log('Character created:', character);
            // TODO: Add to party or save to library
            setStep("menu");
          }}
          onCancel={() => setStep("menu")}
        />
      )}
      {step === "portraittest" && (
        <div style={{ position: 'relative' }}>
          <button
            onClick={() => setStep("menu")}
            style={{
              position: 'absolute',
              top: '20px',
              left: '20px',
              zIndex: 1000,
              background: '#374151',
              color: '#f8fafc',
              border: 'none',
              borderRadius: '8px',
              padding: '10px 15px',
              cursor: 'pointer',
              fontSize: '14px',
              fontWeight: 'bold'
            }}
          >
            Back to Menu
          </button>
          <SimplePortraitTest />
        </div>
      )}
      {step === "autoupdater" && (
        <div style={{ position: 'relative' }}>
          <button
            onClick={() => setStep("menu")}
            style={{
              position: 'absolute',
              top: '20px',
              left: '20px',
              zIndex: 1000,
              background: '#374151',
              color: '#f8fafc',
              border: 'none',
              borderRadius: '8px',
              padding: '10px 15px',
              cursor: 'pointer',
              fontSize: '14px',
              fontWeight: 'bold'
            }}
          >
            Back to Menu
          </button>
        </div>
      )}
      {step === "brigandineHex" && (
        <BrigandineHexBattle onBack={() => setStep("menu")} />
      )}
      {step === "enhancedmap" && (
        <div style={{ position: 'relative' }}>
          <EnhancedWorldMap
            seedStr={eng?.state?.meta?.seed}
            onBack={() => setStep("menu")}
          />
        </div>
      )}
      {step === "simplemap" && (
        <div style={{ position: 'relative' }}>
          <SimpleWorldMap
            seedStr={eng?.state?.meta?.seed}
            onBack={() => setStep("menu")}
          />
        </div>
      )}
      {step === "combat-ui-demo" && (
        <div style={{ position: 'relative' }}>
          <button
            onClick={() => setStep("menu")}
            style={{
              position: 'absolute',
              top: '20px',
              left: '20px',
              zIndex: 1000,
              background: '#374151',
              color: '#f8fafc',
              border: 'none',
              borderRadius: '8px',
              padding: '10px 15px',
              cursor: 'pointer',
              fontSize: '14px',
              fontWeight: 'bold'
            }}
          >
            Back to Menu
          </button>
          <CombatUIDemo />
        </div>
      )}
      {step === "procedural" && (
        <div style={{ position: 'relative' }}>
          <ProceduralDevTools />
          <button
            onClick={() => setStep("menu")}
            style={{
              position: 'absolute',
              top: '20px',
              right: '20px',
              padding: '10px 20px',
              backgroundColor: '#4f46e5',
              color: 'white',
              border: 'none',
              borderRadius: '8px',
              cursor: 'pointer'
            }}
          >
            ← Back to Menu
          </button>
        </div>
      )}
      {step === "encounters" && (
        <div style={{ position: 'relative' }}>
          <EncountersTestPage />
          <button
            onClick={() => setStep("menu")}
            style={{
              position: 'absolute',
              top: '20px',
              right: '20px',
              padding: '10px 20px',
              backgroundColor: '#4f46e5',
              color: 'white',
              border: 'none',
              borderRadius: '8px',
              cursor: 'pointer',
              zIndex: 1000
            }}
          >
            ← Back to Menu
          </button>
        </div>
      )}
      {step === "integrated-campaign" && (
        <IntegratedCampaign
          onNavigateToCharacterCreate={handleCharacterCreate}
          onNavigateToMenu={() => setStep("menu")}
        />
      )}
      {step === "engine-test" && (
        <EngineApp />
      )}
    </>
  );
}

const root = createRoot(document.getElementById("root")!);
root.render(<App />);<|MERGE_RESOLUTION|>--- conflicted
+++ resolved
@@ -37,11 +37,7 @@
 }
 
 function App() {
-<<<<<<< HEAD
   const [step, setStep] = React.useState<"menu" | "world" | "party" | "namegen" | "spellgen" | "spellassign" | "healing" | "worldmap" | "enhancedmap" | "simplemap" | "charactercreate" | "classiccharacter" | "portraittest" | "battlesystem" | "battle" | "minimalBattle" | "brigandineHex" | "autoupdater" | "combat-ui-demo" | "procedural" | "encounters" | "integrated-campaign" | "engine-test">("menu");
-=======
-  const [step, setStep] = React.useState<"menu" | "world" | "party" | "namegen" | "spellgen" | "spellassign" | "healing" | "worldmap" | "enhancedmap" | "simplemap" | "charactercreate" | "classiccharacter" | "portraittest" | "brigandineHex" | "autoupdater" | "combat-ui-demo" | "procedural" | "encounters">("menu");
->>>>>>> d1ffe327
   const [party, setParty] = React.useState<Character[]>([]);
   const [currentCampaign, setCurrentCampaign] = React.useState<any>(null);
   const [, forceUpdate] = React.useReducer((x: number) => x + 1, 0); // Force re-render hook
